"use client";

import { useState, useCallback, useMemo } from "react";
import { supabase } from "@/lib/supabase/client";
import { getEmployeeInfo, getCompanyId } from "@/lib/utils/auth";
import { uploadStakeholderStepFile } from "@/lib/utils/files";
import {
  Stakeholder,
  StakeholderProcess,
  StakeholderProcessStep,
  StakeholderStepData,
  ContactPerson,
  FieldDefinitionsSchema,
} from "@/lib/types/schemas";

// ==============================================================================
// Form Data Interfaces
// ==============================================================================

export interface StakeholderProcessFormData {
  name: string;
  description?: string;
  is_active: boolean;
  is_sequential: boolean;
  allow_rollback: boolean;
}

export interface StakeholderProcessStepFormData {
  process_id: number;
  name: string;
  description?: string;
  step_order: number;
  team_id: number;
  field_definitions: FieldDefinitionsSchema;
  use_date_range: boolean;
  start_date?: string;
  end_date?: string;
}

export interface StakeholderFormData {
  name: string;
  address?: string;
  contact_persons: ContactPerson[];
  process_id: number;
  is_active: boolean;
}

export interface StakeholderStepDataFormData {
  stakeholder_id: number;
  step_id: number;
  data: Record<string, any>;
  is_completed?: boolean;
}

// ==============================================================================
// Main Hook
// ==============================================================================

export function useStakeholders() {
  const [stakeholders, setStakeholders] = useState<Stakeholder[]>([]);
  const [processes, setProcesses] = useState<StakeholderProcess[]>([]);
  const [processSteps, setProcessSteps] = useState<StakeholderProcessStep[]>([]);
  const [stepData, setStepData] = useState<StakeholderStepData[]>([]);
  const [loading, setLoading] = useState(false);
  const [error, setError] = useState<string | null>(null);
  const [processingId, setProcessingId] = useState<number | null>(null);

  // ==========================================================================
  // STAKEHOLDER PROCESSES
  // ==========================================================================

  const fetchProcesses = useCallback(async () => {
    setLoading(true);
    setError(null);

    try {
      const company_id = await getCompanyId();

      const { data, error } = await supabase
        .from("stakeholder_processes")
        .select(`
          *,
          steps:stakeholder_process_steps(count)
        `)
        .eq("company_id", company_id)
        .order("created_at", { ascending: false });

      if (error) {
        setError("Failed to fetch stakeholder processes");
        throw error;
      }

      const transformedData = data?.map((process) => ({
        ...process,
        step_count: process.steps?.[0]?.count || 0,
      })) || [];

      setProcesses(transformedData);
      return transformedData;
    } catch (error) {
      console.error("Error fetching stakeholder processes:", error);
      setError("Failed to fetch stakeholder processes");
      return [];
    } finally {
      setLoading(false);
    }
  }, []);

  const fetchProcessById = useCallback(async (processId: number) => {
    setLoading(true);
    setError(null);

    try {
      const company_id = await getCompanyId();

      const { data, error } = await supabase
        .from("stakeholder_processes")
        .select(`
          *,
          steps:stakeholder_process_steps(
            *,
            team:teams(id, name)
          )
        `)
        .eq("company_id", company_id)
        .eq("id", processId)
        .single();

      if (error) {
        setError("Failed to fetch process");
        throw error;
      }

      if (data.steps) {
        data.steps.sort((a: any, b: any) => a.step_order - b.step_order);
      }

      return data;
    } catch (error) {
      console.error("Error fetching process:", error);
      setError("Failed to fetch process");
      return null;
    } finally {
      setLoading(false);
    }
  }, []);

  const createProcess = useCallback(
    async (processData: StakeholderProcessFormData) => {
      setError(null);
      try {
        const company_id = await getCompanyId();
        const employeeInfo = await getEmployeeInfo();

        const { data, error } = await supabase
          .from("stakeholder_processes")
          .insert([
            {
              ...processData,
              company_id,
              created_by: employeeInfo?.id,
            },
          ])
          .select()
          .single();

        if (error) throw error;

        await fetchProcesses();
        return data;
      } catch (error) {
        console.error("Error creating process:", error);
        setError("Failed to create process");
        throw error;
      }
    },
    [fetchProcesses]
  );

  const updateProcess = useCallback(
    async (processId: number, processData: Partial<StakeholderProcessFormData>) => {
      setError(null);
      setProcessingId(processId);

      try {
        const employeeInfo = await getEmployeeInfo();

        const { data, error } = await supabase
          .from("stakeholder_processes")
          .update({
            ...processData,
            updated_by: employeeInfo?.id,
          })
          .eq("id", processId)
          .select()
          .single();

        if (error) throw error;

        await fetchProcesses();
        return data;
      } catch (error) {
        console.error("Error updating process:", error);
        setError("Failed to update process");
        throw error;
      } finally {
        setProcessingId(null);
      }
    },
    [fetchProcesses]
  );

  const deleteProcess = useCallback(
    async (processId: number) => {
      setError(null);
      setProcessingId(processId);

      try {
        const { error } = await supabase
          .from("stakeholder_processes")
          .delete()
          .eq("id", processId);

        if (error) throw error;

        await fetchProcesses();
        return true;
      } catch (error) {
        console.error("Error deleting process:", error);
        setError("Failed to delete process");
        return false;
      } finally {
        setProcessingId(null);
      }
    },
    [fetchProcesses]
  );

  // ==========================================================================
  // PROCESS STEPS
  // ==========================================================================

  const fetchProcessSteps = useCallback(async (processId: number) => {
    setLoading(true);
    setError(null);

    try {
      const { data, error } = await supabase
        .from("stakeholder_process_steps")
        .select(`
          *,
          team:teams(id, name)
        `)
        .eq("process_id", processId)
        .order("step_order");

      if (error) {
        setError("Failed to fetch process steps");
        throw error;
      }

      setProcessSteps(data || []);
      return data;
    } catch (error) {
      console.error("Error fetching process steps:", error);
      setError("Failed to fetch process steps");
      return [];
    } finally {
      setLoading(false);
    }
  }, []);

  const createProcessStep = useCallback(
    async (stepData: StakeholderProcessStepFormData) => {
      setError(null);
      try {
        const employeeInfo = await getEmployeeInfo();

        const { data, error } = await supabase
          .from("stakeholder_process_steps")
          .insert([
            {
              ...stepData,
              created_by: employeeInfo?.id,
            },
          ])
          .select()
          .single();

        if (error) throw error;

        await fetchProcessSteps(stepData.process_id);
        return data;
      } catch (error) {
        console.error("Error creating process step:", error);
        setError("Failed to create process step");
        throw error;
      }
    },
    [fetchProcessSteps]
  );

  const updateProcessStep = useCallback(
    async (stepId: number, stepData: Partial<StakeholderProcessStepFormData>) => {
      setError(null);
      setProcessingId(stepId);

      try {
        const employeeInfo = await getEmployeeInfo();

        const updateData: any = {
          ...stepData,
          updated_by: employeeInfo?.id,
        };

        if (stepData.field_definitions) {
          const { data: currentStep } = await supabase
            .from("stakeholder_process_steps")
            .select("version")
            .eq("id", stepId)
            .single();

          updateData.version = (currentStep?.version || 1) + 1;
        }

        const { data, error } = await supabase
          .from("stakeholder_process_steps")
          .update(updateData)
          .eq("id", stepId)
          .select()
          .single();

        if (error) throw error;

        return data;
      } catch (error) {
        console.error("Error updating process step:", error);
        setError("Failed to update process step");
        throw error;
      } finally {
        setProcessingId(null);
      }
    },
    []
  );

  const deleteProcessStep = useCallback(
    async (stepId: number, processId: number) => {
      setError(null);
      setProcessingId(stepId);

      try {
        const { error } = await supabase
          .from("stakeholder_process_steps")
          .delete()
          .eq("id", stepId);

        if (error) throw error;

        await fetchProcessSteps(processId);
        return true;
      } catch (error) {
        console.error("Error deleting process step:", error);
        setError("Failed to delete process step");
        return false;
      } finally {
        setProcessingId(null);
      }
    },
    [fetchProcessSteps]
  );

  const reorderProcessSteps = useCallback(
    async (processId: number, stepIds: number[]) => {
      setError(null);

      try {
        const employeeInfo = await getEmployeeInfo();

        const updates = stepIds.map((stepId, index) =>
          supabase
            .from("stakeholder_process_steps")
            .update({ 
              step_order: index + 1,
              updated_by: employeeInfo?.id,
            })
            .eq("id", stepId)
        );

        await Promise.all(updates);

        await fetchProcessSteps(processId);
        return true;
      } catch (error) {
        console.error("Error reordering steps:", error);
        setError("Failed to reorder steps");
        return false;
      }
    },
    [fetchProcessSteps]
  );

  // ==========================================================================
  // STAKEHOLDERS
  // ==========================================================================

  const fetchStakeholders = useCallback(async (includeCompleted = true) => {
    setLoading(true);
    setError(null);

    try {
      const company_id = await getCompanyId();

      let query = supabase
        .from("stakeholders")
        .select(`
          *,
          process:stakeholder_processes(id, name, is_sequential),
          current_step:stakeholder_process_steps(id, name, step_order)
        `)
        .eq("company_id", company_id);

      if (!includeCompleted) {
        query = query.eq("is_completed", false);
      }

      const { data, error } = await query.order("created_at", { ascending: false });

      if (error) {
        setError("Failed to fetch stakeholders");
        throw error;
      }

      setStakeholders(data || []);
      return data;
    } catch (error) {
      console.error("Error fetching stakeholders:", error);
      setError("Failed to fetch stakeholders");
      return [];
    } finally {
      setLoading(false);
    }
  }, []);

  const fetchStakeholderById = useCallback(async (stakeholderId: number) => {
    setLoading(true);
    setError(null);

    try {
      const company_id = await getCompanyId();

      const { data, error } = await supabase
        .from("stakeholders")
        .select(`
          *,
          process:stakeholder_processes(
            *,
            steps:stakeholder_process_steps(
              *,
              team:teams(id, name)
            )
          ),
          current_step:stakeholder_process_steps(id, name, step_order),
          step_data:stakeholder_step_data(
            *,
            step:stakeholder_process_steps(id, name, step_order)
          )
        `)
        .eq("company_id", company_id)
        .eq("id", stakeholderId)
        .single();

      if (error) {
        setError("Failed to fetch stakeholder");
        throw error;
      }

      if (data.process?.steps) {
        data.process.steps.sort((a: any, b: any) => a.step_order - b.step_order);
      }

<<<<<<< HEAD
          if (recipients.length > 0) {
            await createNotification({
              title: 'New Stakeholder Added',
              message: `A new stakeholder "${data.name}" has been added to the system.`,
              priority: 'normal',
              type_id: 6,
              recipient_id: recipients,
              action_url: '/ops/stakeholder',
              company_id: user.company_id,
              department_id: user.department_id
            });
          }
        } catch (notificationError) {
          console.warn("Failed to send notification:", notificationError);
        }      return { success: true, data };
=======
      return data;
>>>>>>> 0af312af
    } catch (error) {
      console.error("Error fetching stakeholder:", error);
      setError("Failed to fetch stakeholder");
      return null;
    } finally {
      setLoading(false);
    }
  }, []);

  const createStakeholder = useCallback(
    async (stakeholderData: StakeholderFormData) => {
      setError(null);
      try {
        const company_id = await getCompanyId();
        const employeeInfo = await getEmployeeInfo();

        const process = await fetchProcessById(stakeholderData.process_id);
        if (!process) {
          throw new Error("Selected process not found");
        }
        if (!process.steps || process.steps.length === 0) {
          throw new Error("Selected process has no steps configured");
        }

        const firstStep = process.steps.sort((a: any, b: any) => a.step_order - b.step_order)[0];

        const { data, error } = await supabase
          .from("stakeholders")
          .insert([
            {
              ...stakeholderData,
              company_id,
              current_step_id: firstStep.id,
              current_step_order: firstStep.step_order,
              is_completed: false,
              created_by: employeeInfo?.id,
            },
          ])
          .select()
          .single();

        if (error) throw error;

        await fetchStakeholders();
        return data;
      } catch (error) {
        console.error("Error creating stakeholder:", error);
        setError(error instanceof Error ? error.message : "Failed to create lead");
        throw error;
      }
    },
    [fetchStakeholders, fetchProcessById]
  );

  const updateStakeholder = useCallback(
    async (stakeholderId: number, stakeholderData: Partial<StakeholderFormData>) => {
      setError(null);
      setProcessingId(stakeholderId);

      try {
        const employeeInfo = await getEmployeeInfo();

        const { data, error } = await supabase
          .from("stakeholders")
          .update({
            ...stakeholderData,
            updated_by: employeeInfo?.id,
          })
          .eq("id", stakeholderId)
          .select()
          .single();

        if (error) throw error;

        await fetchStakeholders();
        return data;
      } catch (error) {
        console.error("Error updating stakeholder:", error);
        setError("Failed to update record");
        throw error;
      } finally {
        setProcessingId(null);
      }
    },
    [fetchStakeholders]
  );

  const deleteStakeholder = useCallback(
    async (stakeholderId: number) => {
      setError(null);
      setProcessingId(stakeholderId);

      try {
        // Optional: Clean up uploaded files before deleting stakeholder
        // This requires listing and deleting files from storage
        try {
          const { data: files } = await supabase.storage
            .from('stakeholder-documents')
            .list(`${stakeholderId}/`);
          
          if (files && files.length > 0) {
            const filePaths = files.map(file => `${stakeholderId}/${file.name}`);
            await supabase.storage
              .from('stakeholder-documents')
              .remove(filePaths);
          }
        } catch (storageError) {
          // Log but don't fail the delete operation if file cleanup fails
          console.warn("Warning: Could not clean up stakeholder files:", storageError);
        }

        const { error } = await supabase
          .from("stakeholders")
          .delete()
          .eq("id", stakeholderId);

        if (error) throw error;

        await fetchStakeholders();
        return true;
      } catch (error) {
        console.error("Error deleting stakeholder:", error);
        setError("Failed to delete record");
        return false;
      } finally {
        setProcessingId(null);
      }
    },
    [fetchStakeholders]
  );

  // ==========================================================================
  // STEP DATA
  // ==========================================================================

  const fetchStakeholderStepData = useCallback(
    async (stakeholderId: number, stepId?: number) => {
      setLoading(true);
      setError(null);

      try {
        let query = supabase
          .from("stakeholder_step_data")
          .select(`
            *,
            step:stakeholder_process_steps(
              *,
              team:teams(id, name)
            )
          `)
          .eq("stakeholder_id", stakeholderId);

        if (stepId) {
          query = query.eq("step_id", stepId);
        }

<<<<<<< HEAD
        if (recipients.length > 0) {
          await createNotification({
            title: 'New Stakeholder Issue',
            message: `A new issue "${data.title}" has been created for stakeholder.`,
            priority: issueData.priority === 'Critical' || issueData.priority === 'High' ? 'high' : 'normal',
            type_id: 6,
            recipient_id: recipients,
            action_url: '/ops/stakeholder',
            company_id: userInfo.company_id,
            department_id: userInfo.department_id
          });
=======
        const { data, error } = await query;

        if (error) {
          setError("Failed to fetch step data");
          throw error;
>>>>>>> 0af312af
        }

        setStepData(data || []);
        return data;
      } catch (error) {
        console.error("Error fetching step data:", error);
        setError("Failed to fetch step data");
        return [];
      } finally {
        setLoading(false);
      }
    },
    []
  );

  const saveStepData = useCallback(
    async (stepDataForm: StakeholderStepDataFormData) => {
      setError(null);

      try {
        const employeeInfo = await getEmployeeInfo();

        const { data: stepDef, error: stepError } = await supabase
          .from("stakeholder_process_steps")
          .select("field_definitions, version")
          .eq("id", stepDataForm.step_id)
          .single();

        if (stepError) throw stepError;

        // Process the data to handle file uploads
        const processedData: Record<string, any> = {};
        const fields = stepDef.field_definitions?.fields || [];
        
        for (const field of fields) {
          const value = stepDataForm.data[field.key];
          
          // Handle file type fields
          if (field.type === "file" && value instanceof File) {
            const uploadResult = await uploadStakeholderStepFile(
              value,
              stepDataForm.stakeholder_id,
              stepDataForm.step_id,
              field.key
            );
            
            if (uploadResult.error) {
              throw new Error(`Failed to upload ${field.label}: ${uploadResult.error}`);
            }
            
            // Store both file path and original filename
            processedData[field.key] = {
              path: uploadResult.uploadedFilePath,
              originalName: value.name,
              size: value.size,
              type: value.type,
              uploadedAt: new Date().toISOString(),
            };
          } else if (field.type === "file" && typeof value === "string") {
            // Legacy: Already uploaded file path (string only)
            processedData[field.key] = value;
          } else if (field.type === "file" && typeof value === "object" && value !== null) {
            // Already uploaded file object with metadata
            processedData[field.key] = value;
          } else {
            // Other field types
            processedData[field.key] = value;
          }
        }

        const dataToSave = {
          stakeholder_id: stepDataForm.stakeholder_id,
          step_id: stepDataForm.step_id,
          data: processedData,
          field_definitions_snapshot: stepDef.field_definitions,
          step_version: stepDef.version,
          is_completed: stepDataForm.is_completed || false,
          completed_at: stepDataForm.is_completed ? new Date().toISOString() : null,
          completed_by: stepDataForm.is_completed ? employeeInfo?.id : null,
          updated_by: employeeInfo?.id,
        };

        const { data, error } = await supabase
          .from("stakeholder_step_data")
          .upsert([dataToSave], {
            onConflict: "stakeholder_id,step_id",
          })
          .select()
          .single();

        if (error) throw error;

        return data;
      } catch (error) {
        console.error("Error saving step data:", error);
        setError("Failed to save step data");
        throw error;
      }
    },
    []
  );

  const completeStep = useCallback(
    async (stakeholderId: number, stepId: number, data: Record<string, any>) => {
      setError(null);

      try {
        // Save the step data as completed
        await saveStepData({
          stakeholder_id: stakeholderId,
          step_id: stepId,
          data,
          is_completed: true,
        });

        // Fetch the stakeholder to check if the process is sequential
        const stakeholderData = await fetchStakeholderById(stakeholderId);
        
        if (stakeholderData?.process?.is_sequential) {
          // Get the current step's order
          const currentStep = stakeholderData.process.steps?.find(
            (step: StakeholderProcessStep) => step.id === stepId
          );

          if (currentStep) {
            // Find the next step
            const nextStep = stakeholderData.process.steps
              ?.sort((a: StakeholderProcessStep, b: StakeholderProcessStep) => 
                a.step_order - b.step_order
              )
              .find((step: StakeholderProcessStep) => 
                step.step_order === currentStep.step_order + 1
              );

            if (nextStep) {
              // Update the stakeholder's current step
              await supabase
                .from("stakeholders")
                .update({
                  current_step_id: nextStep.id,
                  current_step_order: nextStep.step_order,
                })
                .eq("id", stakeholderId);
            } else {
              // No more steps - mark stakeholder as completed
              await supabase
                .from("stakeholders")
                .update({
                  is_completed: true,
                  completed_at: new Date().toISOString(),
                })
                .eq("id", stakeholderId);
            }
          }
        }

        // Refresh stakeholder data
        await fetchStakeholderById(stakeholderId);

        return true;
      } catch (error) {
        console.error("Error completing step:", error);
        return false;
      }
    },
    [saveStepData, fetchStakeholderById]
  );

  // ==========================================================================
  // COMPUTED VALUES
  // ==========================================================================

  const activeProcesses = useMemo(
    () => processes.filter((p) => p.is_active),
    [processes]
  );

  const leads = useMemo(
    () => stakeholders.filter((s) => !s.is_completed),
    [stakeholders]
  );

  const completedStakeholders = useMemo(
    () => stakeholders.filter((s) => s.is_completed),
    [stakeholders]
  );

  // ==========================================================================
  // RETURN
  // ==========================================================================

  return {
    // State
    stakeholders,
    processes,
    processSteps,
    stepData,
    loading,
    error,
    processingId,

    // Computed
    activeProcesses,
    leads,
    completedStakeholders,

    // Process operations
    fetchProcesses,
    fetchProcessById,
    createProcess,
    updateProcess,
    deleteProcess,

    // Step operations
    fetchProcessSteps,
    createProcessStep,
    updateProcessStep,
    deleteProcessStep,
    reorderProcessSteps,

    // Stakeholder operations
    fetchStakeholders,
    fetchStakeholderById,
    createStakeholder,
    updateStakeholder,
    deleteStakeholder,

    // Step data operations
    fetchStakeholderStepData,
    saveStepData,
    completeStep,
  };
}<|MERGE_RESOLUTION|>--- conflicted
+++ resolved
@@ -479,7 +479,61 @@
         data.process.steps.sort((a: any, b: any) => a.step_order - b.step_order);
       }
 
-<<<<<<< HEAD
+      return data;
+    } catch (error) {
+      console.error("Error fetching stakeholder:", error);
+      setError("Failed to fetch stakeholder");
+      return null;
+    } finally {
+      setLoading(false);
+    }
+  }, []);
+
+  const createStakeholder = useCallback(
+    async (stakeholderData: StakeholderFormData) => {
+      setError(null);
+      try {
+        const company_id = await getCompanyId();
+        const employeeInfo = await getEmployeeInfo();
+
+        const process = await fetchProcessById(stakeholderData.process_id);
+        if (!process) {
+          throw new Error("Selected process not found");
+        }
+        if (!process.steps || process.steps.length === 0) {
+          throw new Error("Selected process has no steps configured");
+        }
+
+        const firstStep = process.steps.sort((a: any, b: any) => a.step_order - b.step_order)[0];
+
+        const { data, error } = await supabase
+          .from("stakeholders")
+          .insert([
+            {
+              ...stakeholderData,
+              company_id,
+              current_step_id: firstStep.id,
+              current_step_order: firstStep.step_order,
+              is_completed: false,
+              created_by: employeeInfo?.id,
+            },
+          ])
+          .select()
+          .single();
+
+        if (error) throw error;
+
+      // Update local state
+      setStakeholders(prev => [data, ...prev]);
+      
+        // Send notification for stakeholder creation
+        try {
+          const user = await getEmployeeInfo();
+          const recipients = stakeholderData.assigned_employees || [];
+          if (stakeholderData.manager_id) {
+            recipients.push(stakeholderData.manager_id);
+          }
+
           if (recipients.length > 0) {
             await createNotification({
               title: 'New Stakeholder Added',
@@ -495,70 +549,21 @@
         } catch (notificationError) {
           console.warn("Failed to send notification:", notificationError);
         }      return { success: true, data };
-=======
-      return data;
->>>>>>> 0af312af
     } catch (error) {
-      console.error("Error fetching stakeholder:", error);
-      setError("Failed to fetch stakeholder");
-      return null;
-    } finally {
-      setLoading(false);
+      const errorMessage = "Failed to create stakeholder";
+      setError(errorMessage);
+      console.error(error);
+      return { success: false, error: errorMessage };
     }
-  }, []);
-
-  const createStakeholder = useCallback(
-    async (stakeholderData: StakeholderFormData) => {
-      setError(null);
-      try {
-        const company_id = await getCompanyId();
-        const employeeInfo = await getEmployeeInfo();
-
-        const process = await fetchProcessById(stakeholderData.process_id);
-        if (!process) {
-          throw new Error("Selected process not found");
-        }
-        if (!process.steps || process.steps.length === 0) {
-          throw new Error("Selected process has no steps configured");
-        }
-
-        const firstStep = process.steps.sort((a: any, b: any) => a.step_order - b.step_order)[0];
-
-        const { data, error } = await supabase
-          .from("stakeholders")
-          .insert([
-            {
-              ...stakeholderData,
-              company_id,
-              current_step_id: firstStep.id,
-              current_step_order: firstStep.step_order,
-              is_completed: false,
-              created_by: employeeInfo?.id,
-            },
-          ])
-          .select()
-          .single();
-
-        if (error) throw error;
-
-        await fetchStakeholders();
-        return data;
-      } catch (error) {
-        console.error("Error creating stakeholder:", error);
-        setError(error instanceof Error ? error.message : "Failed to create lead");
-        throw error;
-      }
-    },
-    [fetchStakeholders, fetchProcessById]
-  );
-
-  const updateStakeholder = useCallback(
-    async (stakeholderId: number, stakeholderData: Partial<StakeholderFormData>) => {
-      setError(null);
-      setProcessingId(stakeholderId);
-
-      try {
-        const employeeInfo = await getEmployeeInfo();
+  }, [createNotification]);
+
+  // Update stakeholder
+  const updateStakeholder = useCallback(async (id: number, stakeholderData: Partial<StakeholderFormData>) => {
+    setProcessingId(id);
+    try {
+      const company_id = await getCompanyId();
+      const { data: { user } } = await supabase.auth.getUser();
+      if (!user) throw new Error("User not authenticated");
 
         const { data, error } = await supabase
           .from("stakeholders")
@@ -616,45 +621,18 @@
 
         if (error) throw error;
 
-        await fetchStakeholders();
-        return true;
-      } catch (error) {
-        console.error("Error deleting stakeholder:", error);
-        setError("Failed to delete record");
-        return false;
-      } finally {
-        setProcessingId(null);
-      }
-    },
-    [fetchStakeholders]
-  );
-
-  // ==========================================================================
-  // STEP DATA
-  // ==========================================================================
-
-  const fetchStakeholderStepData = useCallback(
-    async (stakeholderId: number, stepId?: number) => {
-      setLoading(true);
-      setError(null);
-
-      try {
-        let query = supabase
-          .from("stakeholder_step_data")
-          .select(`
-            *,
-            step:stakeholder_process_steps(
-              *,
-              team:teams(id, name)
-            )
-          `)
-          .eq("stakeholder_id", stakeholderId);
-
-        if (stepId) {
-          query = query.eq("step_id", stepId);
+      // Update local state
+      setStakeholderIssues(prev => [data, ...prev]);
+      
+      // Send notification for issue creation
+      try {
+        const userInfo = await getEmployeeInfo();
+        const recipients = [];
+        
+        if (issueData.assigned_to) {
+          recipients.push(issueData.assigned_to.toString());
         }
 
-<<<<<<< HEAD
         if (recipients.length > 0) {
           await createNotification({
             title: 'New Stakeholder Issue',
@@ -666,23 +644,9 @@
             company_id: userInfo.company_id,
             department_id: userInfo.department_id
           });
-=======
-        const { data, error } = await query;
-
-        if (error) {
-          setError("Failed to fetch step data");
-          throw error;
->>>>>>> 0af312af
         }
-
-        setStepData(data || []);
-        return data;
-      } catch (error) {
-        console.error("Error fetching step data:", error);
-        setError("Failed to fetch step data");
-        return [];
-      } finally {
-        setLoading(false);
+      } catch (notificationError) {
+        console.warn("Failed to send notification:", notificationError);
       }
     },
     []
