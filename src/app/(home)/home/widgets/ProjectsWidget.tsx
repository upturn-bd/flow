--- conflicted
+++ resolved
@@ -2,13 +2,8 @@
 
 import React, { useEffect, useState } from 'react';
 import { motion } from 'framer-motion';
-<<<<<<< HEAD
-import { FolderKanban, Clock, RefreshCw, Plus } from '@/lib/icons';
+import { FolderKanban, Clock, RefreshCw, Plus } from 'lucide-react';
 import { staggerContainer, fadeInUp } from '@/components/ui/animations';
-=======
-import { FolderKanban, Clock, RefreshCw, Plus } from 'lucide-react';
-
->>>>>>> 51ef700d
 import SectionHeader from '@/app/(home)/home/components/SectionHeader';
 import LoadingSection from '@/app/(home)/home/components/LoadingSection';
 import EmptyState from '@/app/(home)/home/components/EmptyState';
