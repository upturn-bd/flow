'use client';

import React, { useEffect, useState } from 'react';
import { motion } from 'framer-motion';
<<<<<<< HEAD
import { CheckSquare, Clock, Plus } from '@/lib/icons';
import { staggerContainer, fadeInUp } from '@/components/ui/animations';
=======
import { CheckSquare, Clock, Plus, CheckCircle2, Circle } from 'lucide-react';
>>>>>>> 51ef700d
import { cn } from '@/components/ui/class';
import { formatDateToDayMonth } from '@/lib/utils';
import BaseWidget from './BaseWidget';
import { WidgetProps } from '@/lib/types/widgets';
import { useTasks } from '@/hooks/useTasks';
import SectionHeader from '../components/SectionHeader';
import LoadingSection from '../components/LoadingSection';
import EmptyState from '../components/EmptyState';
import { useAuth } from '@/lib/auth/auth-context';
import TaskCreateModal from '@/components/ops/tasks/shared/TaskCreateModal';
import { toast } from 'sonner';
import Portal from '@/components/ui/Portal';
import NoPermissionMessage from '@/components/ui/NoPermissionMessage';

interface TasksWidgetProps extends WidgetProps {
  onTaskClick: (taskId: string) => void;
}

export default function TasksWidget({ config, isEditMode, onToggle, onSizeChange, onTaskClick }: TasksWidgetProps) {
  const { canRead, canWrite } = useAuth();
  const { 
    ongoingTasks, 
    completedTasks, 
    ongoingTasksLoading, 
    loading, 
    fetchOngoingTasks, 
    fetchCompletedTasks, 
    createTask 
  } = useTasks();
  const [isModalOpen, setIsModalOpen] = useState(false);
  const [activeTab, setActiveTab] = useState<'ongoing' | 'completed'>('ongoing');

  // Check permissions
  const canViewTasks = canRead('tasks');
  const canCreateTasks = canWrite('tasks');

  useEffect(() => {
    if (canViewTasks) {
      fetchOngoingTasks();
      fetchCompletedTasks();
    }
    // eslint-disable-next-line react-hooks/exhaustive-deps
  }, [canViewTasks]);

  const handleCreateTask = () => {
    setIsModalOpen(true);
  };

  const handleCloseModal = () => {
    setIsModalOpen(false);
  };

  const handleTaskCreated = async (data: any) => {
    const result = await createTask(data);
    if (result?.success) {
      toast.success('Task created successfully!');
      fetchOngoingTasks();
      handleCloseModal();
    } else {
      toast.error((result?.error as string) || 'Failed to create task');
    }
  };

  const isLoading = ongoingTasksLoading || loading;
  const currentTasks = activeTab === 'ongoing' ? ongoingTasks : completedTasks;

  return (
    <>
    <BaseWidget config={config} isEditMode={isEditMode} onToggle={onToggle} onSizeChange={onSizeChange}>
      <div className="bg-surface-primary rounded-xl shadow-sm border border-border-primary h-full flex flex-col overflow-hidden">
        <div className="p-5 flex-shrink-0">
          <SectionHeader title="Task List" icon={CheckSquare} />
        </div>
        
        {!canViewTasks ? (
          <NoPermissionMessage moduleName="tasks" />
        ) : isLoading ? (
          <div className="flex-1 flex items-center justify-center overflow-hidden">
            <LoadingSection text="Loading tasks..." icon={CheckSquare} />
          </div>
        ) : (
          <div className="px-5 pb-5 flex-1 overflow-hidden flex flex-col">
            <div className="flex items-center justify-between mb-4 flex-shrink-0">
<<<<<<< HEAD
              <h3 className="text-sm font-medium text-foreground-secondary">Your Tasks</h3>
=======
              {/* Tab buttons */}
              <div className="flex items-center gap-1 bg-gray-100 rounded-lg p-1">
                <button
                  onClick={() => setActiveTab('ongoing')}
                  className={cn(
                    "flex items-center gap-1.5 px-3 py-1.5 rounded-md text-xs font-medium transition-colors",
                    activeTab === 'ongoing' 
                      ? "bg-white text-blue-600 shadow-sm" 
                      : "text-gray-600 hover:text-gray-900"
                  )}
                >
                  <Circle size={12} />
                  Ongoing ({ongoingTasks.length})
                </button>
                <button
                  onClick={() => setActiveTab('completed')}
                  className={cn(
                    "flex items-center gap-1.5 px-3 py-1.5 rounded-md text-xs font-medium transition-colors",
                    activeTab === 'completed' 
                      ? "bg-white text-green-600 shadow-sm" 
                      : "text-gray-600 hover:text-gray-900"
                  )}
                >
                  <CheckCircle2 size={12} />
                  Completed ({completedTasks.length})
                </button>
              </div>
              
>>>>>>> 51ef700d
              {canCreateTasks && (
                <motion.button
                  whileHover={{ scale: 1.05 }}
                  whileTap={{ scale: 0.95 }}
                  onClick={handleCreateTask}
                  className="rounded-full p-2 bg-primary-600 hover:bg-primary-700 transition-colors"
                  title="Create new task"
                >
                  <Plus size={16} className="text-white" />
                </motion.button>
              )}
            </div>

            <div className="space-y-3 flex-1 overflow-y-auto min-h-0">
            {currentTasks.length > 0 ? (
              currentTasks.map((task, index) => (
                <motion.div
                  key={`${activeTab}-${task.id}`}
                  initial={{ opacity: 0, y: 10 }}
                  animate={{ opacity: 1, y: 0 }}
                  transition={{ duration: 0.2, delay: index * 0.05 }}
                  onClick={() => task.id && onTaskClick(task.id)}
<<<<<<< HEAD
                  className="flex items-center justify-between px-4 py-3 bg-background-secondary hover:bg-surface-hover rounded-lg transition-colors text-sm font-medium border border-border-primary cursor-pointer"
                >
                  <div className="flex items-center space-x-3">
                    <div className={cn(
                      "w-2 h-2 rounded-full",
                      new Date(task.end_date) < new Date() ? "bg-red-500" : "bg-green-500"
                    )}></div>
                    <span className="text-foreground-primary">{task.task_title}</span>
=======
                  className={cn(
                    "flex items-center justify-between px-4 py-3 rounded-lg transition-colors text-sm font-medium border cursor-pointer",
                    activeTab === 'completed'
                      ? "bg-green-50 hover:bg-green-100 border-green-100"
                      : "bg-gray-50 hover:bg-blue-50 border-gray-100"
                  )}
                >
                  <div className="flex items-center space-x-3">
                    {activeTab === 'completed' ? (
                      <CheckCircle2 size={16} className="text-green-500" />
                    ) : (
                      <div className={cn(
                        "w-2 h-2 rounded-full",
                        new Date(task.end_date) < new Date() ? "bg-red-500" : "bg-blue-500"
                      )}></div>
                    )}
                    <span className={cn(
                      activeTab === 'completed' ? "text-gray-600 line-through" : "text-gray-900"
                    )}>
                      {task.task_title}
                    </span>
>>>>>>> 51ef700d
                  </div>
                  <div className="flex items-center gap-2">
                    <Clock size={14} className="text-foreground-tertiary" />
                    <span className="whitespace-nowrap text-foreground-secondary">
                      {formatDateToDayMonth(task.end_date)}
                    </span>
                  </div>
                </motion.div>
              ))
            ) : (
              <EmptyState 
                icon={CheckSquare} 
                message={activeTab === 'ongoing' ? "No ongoing tasks" : "No completed tasks"} 
              />
              )}
            </div>
          </div>
        )}
      </div>
    </BaseWidget>
    
    {isModalOpen && (
      <Portal>
        <TaskCreateModal
          onSubmit={handleTaskCreated}
          onClose={handleCloseModal}
        />
      </Portal>
    )}
    </>
  );
}<|MERGE_RESOLUTION|>--- conflicted
+++ resolved
@@ -2,12 +2,8 @@
 
 import React, { useEffect, useState } from 'react';
 import { motion } from 'framer-motion';
-<<<<<<< HEAD
-import { CheckSquare, Clock, Plus } from '@/lib/icons';
+import { CheckSquare, Clock, Plus } from 'lucide-react';
 import { staggerContainer, fadeInUp } from '@/components/ui/animations';
-=======
-import { CheckSquare, Clock, Plus, CheckCircle2, Circle } from 'lucide-react';
->>>>>>> 51ef700d
 import { cn } from '@/components/ui/class';
 import { formatDateToDayMonth } from '@/lib/utils';
 import BaseWidget from './BaseWidget';
@@ -91,38 +87,7 @@
         ) : (
           <div className="px-5 pb-5 flex-1 overflow-hidden flex flex-col">
             <div className="flex items-center justify-between mb-4 flex-shrink-0">
-<<<<<<< HEAD
-              <h3 className="text-sm font-medium text-foreground-secondary">Your Tasks</h3>
-=======
-              {/* Tab buttons */}
-              <div className="flex items-center gap-1 bg-gray-100 rounded-lg p-1">
-                <button
-                  onClick={() => setActiveTab('ongoing')}
-                  className={cn(
-                    "flex items-center gap-1.5 px-3 py-1.5 rounded-md text-xs font-medium transition-colors",
-                    activeTab === 'ongoing' 
-                      ? "bg-white text-blue-600 shadow-sm" 
-                      : "text-gray-600 hover:text-gray-900"
-                  )}
-                >
-                  <Circle size={12} />
-                  Ongoing ({ongoingTasks.length})
-                </button>
-                <button
-                  onClick={() => setActiveTab('completed')}
-                  className={cn(
-                    "flex items-center gap-1.5 px-3 py-1.5 rounded-md text-xs font-medium transition-colors",
-                    activeTab === 'completed' 
-                      ? "bg-white text-green-600 shadow-sm" 
-                      : "text-gray-600 hover:text-gray-900"
-                  )}
-                >
-                  <CheckCircle2 size={12} />
-                  Completed ({completedTasks.length})
-                </button>
-              </div>
-              
->>>>>>> 51ef700d
+              <h3 className="text-sm font-medium text-gray-500">Your Tasks</h3>
               {canCreateTasks && (
                 <motion.button
                   whileHover={{ scale: 1.05 }}
@@ -145,38 +110,14 @@
                   animate={{ opacity: 1, y: 0 }}
                   transition={{ duration: 0.2, delay: index * 0.05 }}
                   onClick={() => task.id && onTaskClick(task.id)}
-<<<<<<< HEAD
-                  className="flex items-center justify-between px-4 py-3 bg-background-secondary hover:bg-surface-hover rounded-lg transition-colors text-sm font-medium border border-border-primary cursor-pointer"
+                  className="flex items-center justify-between px-4 py-3 bg-gray-50 hover:bg-blue-50 rounded-lg transition-colors text-sm font-medium border border-gray-100 cursor-pointer"
                 >
                   <div className="flex items-center space-x-3">
                     <div className={cn(
                       "w-2 h-2 rounded-full",
                       new Date(task.end_date) < new Date() ? "bg-red-500" : "bg-green-500"
                     )}></div>
-                    <span className="text-foreground-primary">{task.task_title}</span>
-=======
-                  className={cn(
-                    "flex items-center justify-between px-4 py-3 rounded-lg transition-colors text-sm font-medium border cursor-pointer",
-                    activeTab === 'completed'
-                      ? "bg-green-50 hover:bg-green-100 border-green-100"
-                      : "bg-gray-50 hover:bg-blue-50 border-gray-100"
-                  )}
-                >
-                  <div className="flex items-center space-x-3">
-                    {activeTab === 'completed' ? (
-                      <CheckCircle2 size={16} className="text-green-500" />
-                    ) : (
-                      <div className={cn(
-                        "w-2 h-2 rounded-full",
-                        new Date(task.end_date) < new Date() ? "bg-red-500" : "bg-blue-500"
-                      )}></div>
-                    )}
-                    <span className={cn(
-                      activeTab === 'completed' ? "text-gray-600 line-through" : "text-gray-900"
-                    )}>
-                      {task.task_title}
-                    </span>
->>>>>>> 51ef700d
+                    <span className="text-gray-900">{task.task_title}</span>
                   </div>
                   <div className="flex items-center gap-2">
                     <Clock size={14} className="text-foreground-tertiary" />
