'use client';

import React from 'react';
import { motion } from 'framer-motion';
import { 
  Calendar, 
  MessageCircle as MessageSquare, 
  FileText, 
  DollarSign, 
  Briefcase,
  UserPlus,
  UserMinus,
  CreditCard,
  ArrowRight
<<<<<<< HEAD
} from '@/lib/icons';
import { staggerContainer, fadeInUp } from '@/components/ui/animations';
=======
} from 'lucide-react';

>>>>>>> 51ef700d
import BaseWidget from './BaseWidget';
import { WidgetProps } from '@/lib/types/widgets';
import SectionHeader from '../components/SectionHeader';
import { useRouter } from 'next/navigation';
import { cn } from '@/components/ui/class';
import { Icon } from '@/lib/icons';

// Service definitions
interface Service {
  name: string;
  description: string;
  icon: Icon;
  route: string;
  color: string;
  bgColor: string;
  hoverBgColor: string;
}

const services: Service[] = [
  {
    name: 'Leave Management',
    description: 'Request and manage leave applications',
    icon: Calendar,
    route: '/ops/leave',
    color: 'text-primary-600',
    bgColor: 'bg-surface-primary',
    hoverBgColor: 'hover:bg-surface-hover',
  },
  {
    name: 'Complaints',
    description: 'Submit and track employee complaints',
    icon: MessageSquare,
    route: '/ops/complaint',
    color: 'text-primary-600',
    bgColor: 'bg-surface-primary',
    hoverBgColor: 'hover:bg-surface-hover',
  },
  {
    name: 'Requisitions',
    description: 'Create and manage requisition requests',
    icon: FileText,
    route: '/ops/requisition',
    color: 'text-primary-600',
    bgColor: 'bg-surface-primary',
    hoverBgColor: 'hover:bg-surface-hover',
  },
  {
    name: 'Settlement',
    description: 'Handle employee settlements',
    icon: DollarSign,
    route: '/ops/settlement',
    color: 'text-primary-600',
    bgColor: 'bg-surface-primary',
    hoverBgColor: 'hover:bg-surface-hover',
  },
  {
    name: 'Payroll',
    description: 'View payroll information',
    icon: CreditCard,
    route: '/ops/payroll',
    color: 'text-primary-600',
    bgColor: 'bg-surface-primary',
    hoverBgColor: 'hover:bg-surface-hover',
  },
  {
    name: 'Onboarding',
    description: 'Manage employee onboarding',
    icon: UserPlus,
    route: '/ops/onboarding',
    color: 'text-primary-600',
    bgColor: 'bg-surface-primary',
    hoverBgColor: 'hover:bg-surface-hover',
  },
  {
    name: 'Offboarding',
    description: 'Handle employee offboarding',
    icon: UserMinus,
    route: '/ops/offboarding',
    color: 'text-primary-600',
    bgColor: 'bg-surface-primary',
    hoverBgColor: 'hover:bg-surface-hover',
  },
  {
    name: 'HRIS',
    description: 'Access HRIS information',
    icon: Briefcase,
    route: '/ops/hris',
    color: 'text-primary-600',
    bgColor: 'bg-surface-primary',
    hoverBgColor: 'hover:bg-surface-hover',
  },
];

export default function ServicesWidget({ config, isEditMode, onToggle, onSizeChange }: WidgetProps) {
  const router = useRouter();

  const handleServiceClick = (route: string) => {
    router.push(route);
  };

  return (
    <BaseWidget config={config} isEditMode={isEditMode} onToggle={onToggle} onSizeChange={onSizeChange}>
      <div className="bg-surface-primary rounded-xl shadow-sm border border-border-primary h-full flex flex-col overflow-hidden">
        <div className="p-5 flex-shrink-0">
          <SectionHeader title="Services" icon={Briefcase} iconColor="text-foreground-secondary" />
        </div>
        
        <div
          className="px-5 pb-5 flex-1 overflow-hidden flex flex-col"
        >
          <div className="grid grid-cols-1 sm:grid-cols-2 gap-3 flex-1 overflow-y-auto min-h-0">
            {services.map((service) => (
              <motion.button
                key={service.route}
                initial={{ opacity: 0, y: 10 }}
                animate={{ opacity: 1, y: 0 }}
                transition={{ duration: 0.2, delay: 0.05 }}
                onClick={() => handleServiceClick(service.route)}
                className={cn(
                  'flex items-center justify-between p-4 rounded-lg transition-all text-left border border-border-primary',
                  service.bgColor,
                  service.hoverBgColor,
                  'group'
                )}
              >
                <div className="flex items-start gap-3 flex-1">
                  <div className={cn('p-2 rounded-lg bg-primary-50 dark:bg-primary-950/30 shadow-sm', service.color)}>
                    <service.icon size={20} />
                  </div>
                  <div className="flex-1 min-w-0">
                    <h3 className={cn('font-semibold text-sm mb-1 text-foreground-primary')}>
                      {service.name}
                    </h3>
                    <p className="text-xs text-foreground-secondary line-clamp-2">
                      {service.description}
                    </p>
                  </div>
                </div>
                <ArrowRight 
                  size={16} 
                  className={cn(
                    'flex-shrink-0 ml-2 transition-transform group-hover:translate-x-1',
                    'text-primary-600 dark:text-primary-400'
                  )} 
                />
              </motion.button>
            ))}
          </div>
        </div>
      </div>
    </BaseWidget>
  );
}<|MERGE_RESOLUTION|>--- conflicted
+++ resolved
@@ -12,13 +12,8 @@
   UserMinus,
   CreditCard,
   ArrowRight
-<<<<<<< HEAD
-} from '@/lib/icons';
+} from 'lucide-react';
 import { staggerContainer, fadeInUp } from '@/components/ui/animations';
-=======
-} from 'lucide-react';
-
->>>>>>> 51ef700d
 import BaseWidget from './BaseWidget';
 import { WidgetProps } from '@/lib/types/widgets';
 import SectionHeader from '../components/SectionHeader';
