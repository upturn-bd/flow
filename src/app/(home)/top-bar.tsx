"use client";

import Link from "next/link";
import { useState, useRef, useEffect } from "react";
import { Bell, User, Search, LogOut, UserCircle, ShieldAlert, Moon, Sun } from "@/lib/icons";
import { supabase } from "@/lib/supabase/client";
import { useRouter, usePathname } from "next/navigation";
import { useAuth } from "@/lib/auth/auth-context";
import { useNotifications, Notification } from "@/hooks/useNotifications";
import NotificationDropdown from "@/components/notifications/NotificationDropdown";
<<<<<<< HEAD
import { useTheme } from "@/contexts/ThemeContext";
=======
import NewNotificationModal from "@/components/notifications/NewNotificationModal";
>>>>>>> 51ef700d

export default function TopBar() {
  const { employeeInfo, isApproved } = useAuth();
  const { mode, toggleMode } = useTheme();
  const [userMenuOpen, setUserMenuOpen] = useState(false);
  const [notificationDropdownOpen, setNotificationDropdownOpen] = useState(false);
  const [newNotificationModal, setNewNotificationModal] = useState(false);
  const [latestNotification, setLatestNotification] = useState<Notification | null>(null);
  const [previousUnreadCount, setPreviousUnreadCount] = useState(0);
  const userMenuRef = useRef<HTMLDivElement>(null);
  const notificationButtonRef = useRef<HTMLButtonElement>(null!);
  const router = useRouter();
  const pathname = usePathname();
  
  // Notification hook
  const { 
    fetchUnreadCount, 
    unreadCount, 
    fetchUserNotifications,
    markAsRead,
    deleteNotification 
  } = useNotifications();

  // Check for new notifications
  const checkForNewNotifications = async () => {
    const currentCount = await fetchUnreadCount();
    
    // If count increased, fetch the latest notification
    if (currentCount > previousUnreadCount && previousUnreadCount > 0) {
      const notifications = await fetchUserNotifications(1);
      if (notifications && notifications.length > 0) {
        const newest = notifications[0];
        // Only show if it's unread
        if (!newest.is_read) {
          setLatestNotification(newest);
          setNewNotificationModal(true);
        }
      }
    }
    
    setPreviousUnreadCount(currentCount);
  };

  // Initial fetch and polling
  useEffect(() => {
    if (isApproved) {
      const initFetch = async () => {
        const count = await fetchUnreadCount();
        setPreviousUnreadCount(count);
      };
      
      initFetch();
      const interval = setInterval(checkForNewNotifications, 30000);
      return () => clearInterval(interval);
    }
  }, [isApproved, fetchUnreadCount, previousUnreadCount]);

  // Close user menu on outside click
  useEffect(() => {
    function handleClickOutside(event: MouseEvent) {
      if (userMenuRef.current && !userMenuRef.current.contains(event.target as Node)) {
        setUserMenuOpen(false);
      }
    }
    document.addEventListener("mousedown", handleClickOutside);
    return () => document.removeEventListener("mousedown", handleClickOutside);
  }, []);

  const handleLogout = async () => {
    try {
      await supabase.auth.signOut();
      router.push("/login");
    } catch (error) {
      console.error("Failed to log out:", error);
    }
  };

  const basePath = `/${pathname.split('/')[1]}`;
  const isAuthorized = isApproved || basePath === "/account";

  const handleMarkAsRead = async (id: number) => {
    await markAsRead(id);
    await fetchUnreadCount();
  };

  const handleDeleteNotification = async (id: number) => {
    await deleteNotification(id);
    await fetchUnreadCount();
  };

  if (!isAuthorized) return null;

  return (
<<<<<<< HEAD
    <header className="bg-surface-primary border-b border-border-primary shadow-sm sticky top-0 z-[50] h-16">
=======
    <>
      <header className="bg-white border-b border-gray-200 shadow-sm sticky top-0 z-[50] h-16">
>>>>>>> 51ef700d
      <div className="pr-4 md:pr-6 h-full flex items-center justify-between">
        {/* Left side */}
        <div className="flex items-center">
          {!isApproved && (
            <div className="flex items-center text-amber-600">
              <ShieldAlert className="h-5 w-5 mr-2" />
              <span className="text-sm font-medium hidden md:inline">Restricted access</span>
            </div>
          )}
        </div>

        {/* Right side */}
        <div className="flex items-center space-x-1 md:space-x-3">
          {isApproved && (
            <>
              <div className="relative">
                <button className="p-2 rounded-full hover:bg-surface-hover text-foreground-tertiary transition-colors">
                  <Search className="h-5 w-5" />
                </button>
              </div>
              
              <div className="relative">
                <button 
                  onClick={toggleMode}
                  className="p-2 rounded-full hover:bg-surface-hover text-foreground-tertiary transition-colors"
                  title={mode === 'light' ? 'Switch to dark mode' : 'Switch to light mode'}
                >
                  {mode === 'light' ? (
                    <Moon className="h-5 w-5" />
                  ) : (
                    <Sun className="h-5 w-5" />
                  )}
                </button>
              </div>
              
              <div className="relative">
                <button 
                  ref={notificationButtonRef}
                  onClick={() => setNotificationDropdownOpen(!notificationDropdownOpen)}
                  className="p-2 rounded-full hover:bg-surface-hover text-foreground-tertiary transition-colors relative"
                >
                  <Bell className="h-5 w-5" />
                  {unreadCount > 0 && (
                    <span className="absolute top-1 right-1 bg-red-500 text-white text-xs rounded-full w-4 h-4 flex items-center justify-center">
                      {unreadCount > 99 ? '99+' : unreadCount}
                    </span>
                  )}
                </button>

                {/* Notification dropdown */}
                {notificationDropdownOpen && (
                  <div className="absolute right-0 mt-2 w-80 bg-surface-primary rounded-md shadow-lg py-2 z-[1100] border border-border-primary">
                    <NotificationDropdown
                      isOpen={notificationDropdownOpen}
                      onClose={() => setNotificationDropdownOpen(false)}
                      triggerRef={notificationButtonRef}
                    />
                  </div>
                )}
              </div>
            </>
          )}

          <div className="relative" ref={userMenuRef}>
            <button 
              onClick={() => setUserMenuOpen(!userMenuOpen)}
              className="flex items-center px-2 py-1 rounded-full hover:bg-surface-hover transition-colors"
            >
              <div className="w-8 h-8 rounded-full bg-primary-100 flex items-center justify-center overflow-hidden border border-primary-200">
                <User className="h-5 w-5 text-primary-600" />
              </div>
              <span className="ml-2 text-sm font-medium text-foreground-secondary hidden md:inline-block">
                {employeeInfo?.name || 'Profile'}
              </span>
            </button>

            {/* User dropdown */}
            {userMenuOpen && (
              <div className="absolute right-0 mt-2 w-48 bg-surface-primary rounded-md shadow-lg py-1 z-[1100] border border-border-primary">
                <div className="px-4 py-2 border-b border-border-primary">
                  <p className="text-sm font-medium text-foreground-primary">{employeeInfo?.name || 'User'}</p>
                  <p className="text-xs text-foreground-tertiary">{employeeInfo?.role || 'Role'}</p>
                  {!isApproved && (
                    <p className="text-xs mt-1 text-amber-500">Pending approval</p>
                  )}
                </div>

                <Link 
                  href="/profile" 
                  className="px-4 py-2 text-sm text-foreground-secondary hover:bg-surface-hover flex items-center"
                  onClick={() => setUserMenuOpen(false)}
                >
                  <UserCircle className="h-4 w-4 mr-2" />
                  My Account
                </Link>

                {/* <Link 
                  href="/account/settings" 
                  className=" px-4 py-2 text-sm text-gray-700 hover:bg-gray-100 flex items-center"
                  onClick={() => setUserMenuOpen(false)}
                >
                  <Settings className="h-4 w-4 mr-2" />
                  Settings
                </Link> */}

                <div className="border-t border-border-primary mt-1">
                  <button 
                    onClick={() => {
                      setUserMenuOpen(false);
                      handleLogout();
                    }}
                    className="w-full text-left px-4 py-2 text-sm text-error hover:bg-red-50 dark:hover:bg-red-950/20 flex items-center"
                  >
                    <LogOut className="h-4 w-4 mr-2" />
                    Log Out
                  </button>
                </div>
              </div>
            )}
          </div>
        </div>
      </div>
    </header>

    {/* New Notification Modal */}
    <NewNotificationModal
      notification={latestNotification}
      isOpen={newNotificationModal}
      onClose={() => setNewNotificationModal(false)}
      onMarkAsRead={handleMarkAsRead}
      onDelete={handleDeleteNotification}
    />
    </>
  );
}<|MERGE_RESOLUTION|>--- conflicted
+++ resolved
@@ -8,11 +8,6 @@
 import { useAuth } from "@/lib/auth/auth-context";
 import { useNotifications, Notification } from "@/hooks/useNotifications";
 import NotificationDropdown from "@/components/notifications/NotificationDropdown";
-<<<<<<< HEAD
-import { useTheme } from "@/contexts/ThemeContext";
-=======
-import NewNotificationModal from "@/components/notifications/NewNotificationModal";
->>>>>>> 51ef700d
 
 export default function TopBar() {
   const { employeeInfo, isApproved } = useAuth();
@@ -106,12 +101,7 @@
   if (!isAuthorized) return null;
 
   return (
-<<<<<<< HEAD
-    <header className="bg-surface-primary border-b border-border-primary shadow-sm sticky top-0 z-[50] h-16">
-=======
-    <>
-      <header className="bg-white border-b border-gray-200 shadow-sm sticky top-0 z-[50] h-16">
->>>>>>> 51ef700d
+    <header className="bg-white border-b border-gray-200 shadow-sm sticky top-0 z-[50] h-16">
       <div className="pr-4 md:pr-6 h-full flex items-center justify-between">
         {/* Left side */}
         <div className="flex items-center">
