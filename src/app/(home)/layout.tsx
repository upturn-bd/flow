"use client";

import { AuthProvider, useAuth } from "@/lib/auth/auth-context";
import { useSentryUser } from "@/lib/sentry";
import Sidebar from "./side-navbar";
import TopBar from "./top-bar";
<<<<<<< HEAD
import { Loader } from "@/lib/icons";
=======
import FloatingReportButton from "@/components/ui/FloatingReportButton";
>>>>>>> 51ef700d

export default function HomeLayout({
  children,
}: {
  children: React.ReactNode;
}) {
  return (
    <AuthProvider>
      <ApprovalLayout>{children}</ApprovalLayout>
    </AuthProvider>
  );
}

function ApprovalLayout({ children }: { children: React.ReactNode }) {
<<<<<<< HEAD
  const { isApproved, isLoading } = useAuth();

  if (isLoading) {
    return (
      <div className="flex h-dvh w-full items-center justify-center bg-background-primary">
        <div className="flex flex-col items-center gap-4">
          <Loader className="text-primary-600 animate-spin" size={48} />
          <p className="text-foreground-secondary text-sm">Loading...</p>
        </div>
      </div>
    );
  }
=======
  const { isApproved } = useAuth();
  
  // Set Sentry user context for error tracking
  useSentryUser();
>>>>>>> 51ef700d

  return (
    <div className="flex h-dvh w-full overflow-x-hidden">
      {isApproved && <Sidebar />}
      <div className="flex-1 flex flex-col h-full w-full overflow-x-hidden">
        {isApproved && <TopBar />}
        <main className="flex-1 overflow-y-auto overflow-x-hidden pb-36 md:pb-0 w-full">
          {children}
        </main>
      </div>
      {isApproved && <FloatingReportButton />}
    </div>
  );
}<|MERGE_RESOLUTION|>--- conflicted
+++ resolved
@@ -4,11 +4,6 @@
 import { useSentryUser } from "@/lib/sentry";
 import Sidebar from "./side-navbar";
 import TopBar from "./top-bar";
-<<<<<<< HEAD
-import { Loader } from "@/lib/icons";
-=======
-import FloatingReportButton from "@/components/ui/FloatingReportButton";
->>>>>>> 51ef700d
 
 export default function HomeLayout({
   children,
@@ -23,25 +18,7 @@
 }
 
 function ApprovalLayout({ children }: { children: React.ReactNode }) {
-<<<<<<< HEAD
-  const { isApproved, isLoading } = useAuth();
-
-  if (isLoading) {
-    return (
-      <div className="flex h-dvh w-full items-center justify-center bg-background-primary">
-        <div className="flex flex-col items-center gap-4">
-          <Loader className="text-primary-600 animate-spin" size={48} />
-          <p className="text-foreground-secondary text-sm">Loading...</p>
-        </div>
-      </div>
-    );
-  }
-=======
   const { isApproved } = useAuth();
-  
-  // Set Sentry user context for error tracking
-  useSentryUser();
->>>>>>> 51ef700d
 
   return (
     <div className="flex h-dvh w-full overflow-x-hidden">
