--- conflicted
+++ resolved
@@ -3,20 +3,7 @@
 import { useEffect, useState, useCallback } from "react";
 import { supabase } from "@/lib/supabase/client";
 import type { Industry } from "@/lib/types/schemas";
-<<<<<<< HEAD
-import { Plus, Pencil, Trash, MagnifyingGlass } from "@/lib/icons";
-=======
-import { 
-  Plus, 
-  Pencil, 
-  Trash, 
-  MagnifyingGlass, 
-  Factory, 
-  X,
-  Check,
-  Buildings
-} from "@phosphor-icons/react";
->>>>>>> 51ef700d
+import { Plus, Pencil, Trash, MagnifyingGlass } from "@phosphor-icons/react";
 import { toast } from "sonner";
 import { motion, AnimatePresence } from "framer-motion";
 
