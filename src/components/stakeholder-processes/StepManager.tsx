--- conflicted
+++ resolved
@@ -3,13 +3,8 @@
 import { useState, useEffect } from "react";
 import { StakeholderProcessStep, FieldType, FieldDefinition, DropdownOption } from "@/lib/types/schemas";
 import { useTeams } from "@/hooks/useTeams";
-<<<<<<< HEAD
 import { Plus, Trash, Calendar, CaretDown, CaretUp, ArrowUp, ArrowDown, List, X, Calculator, WarningCircle } from "@/lib/icons";
-import { FIELD_TYPES } from "@/lib/constants";
-=======
-import { Plus, Trash2, Calendar, ChevronDown, ChevronUp, ArrowUp, ArrowDown, List, X, Calculator, AlertCircle } from "lucide-react";
 import { FIELD_TYPES, generateFieldKey } from "@/lib/constants";
->>>>>>> 95707bab
 import Toggle from "@/components/ui/Toggle";
 import FormulaEditor from "./FormulaEditor";
 import MultiSelectDropdown from "@/components/ui/MultiSelectDropdown";
