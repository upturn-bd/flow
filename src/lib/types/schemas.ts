/**
 * Type definitions to replace Zod schemas
 */

import { SCHOOLING_TYPES, SchoolingType as ConstantsSchoolingType } from '@/lib/constants';

export const schoolingTypes = Object.values(SCHOOLING_TYPES);

export type SchoolingType = ConstantsSchoolingType;

export interface Schooling {
  type: SchoolingType;
  name: string;
  institute: string;
  from_date: string;
  to_date: string;
  result: string;
  attachments?: string[];
  id?: number;
  employee_id?: string;
  company_id?: number;
}

export interface Leave {
  id?: number;
  type_id?: number;
  start_date: string;
  end_date: string;
  remarks?: string;
  status: string;
  approved_by_id?: string;
  employee_id?: string;
  requested_to?: string;
  company_id?: number;
  description?: string;
}

export interface Experience {
  company_name: string;
  designation: string;
  from_date: string;
  to_date: string;
  description?: string;
  employee_id?: string;
  company_id?: number;
  id?: number;
}

export interface Lineage {
  name: string;
  hierarchical_level: number;
  position_id: number;
  company_id?: number;
  id?: number;
}

export interface Site {
  id?: number;
  name: string;
  longitude: number;
  latitude: number;
  check_in: string;
  check_out: string;
  location: string;
  company_id?: number;
}

export interface LeaveType {
  id?: number;
  name: string;
  annual_quota: number;
  company_id?: number;
}

export interface HolidayConfig {
  start_day: string;
  end_day: string;
  id?: number;
  name: string;
  date: string;
  company_id?: number;
}

export interface WeeklyHolidayConfig {
  id?: number;
  day: number;
  company_id?: number;
}

export interface RequisitionType {
  id?: number;
  name: string;
  company_id?: number;
}

export interface NoticeType {
  id?: number;
  name: string;
  company_id?: number;
}

export interface ComplaintsType {
  id?: number;
  name: string;
  company_id?: number;
}

export interface RequisitionInventory {
  id?: number;
  name: string;
  requisition_category_id?: number;
  description?: string;
  asset_owner: string;
  quantity: number;
  company_id?: number;
  department_id?: number;
}

export interface ClaimType {
  id?: number;
  settlement_item: string;
  allowance: number;
  settlement_level_id?: number;
  settler_id: string;
  company_id?: number;
}

export interface Project {
  id?: string;
  project_title: string;
  description?: string;
  start_date: string;
  end_date: string;
  project_lead_id: string;
  remark?: string;
  department_ids?: number[];
  goal?: string;
  progress?: number | null;
  status: string;
  company_id?: number;
  assignees?: string[];
  created_by?: string;
  created_at?: string;
}

export interface Milestone {
  id?: number;
  milestone_title: string;
  description?: string;
  start_date: string;
  end_date: string;
  status: string;
  weightage: number;
  project_id?: string;
  company_id?: number;
  assignees?: string[];
}

export interface Comment {
  id?: number;
  comment: string;
  commenter_id: string;
  project_id?: string;
  company_id?: number;
  created_at?: Date;
  updated_at?: Date;
}

export interface Task {
  id?: string;
  task_title: string;
  task_description: string;
  start_date: string;
  end_date: string;
  priority: "low" | "normal" | "high" | "urgent";
  project_id?: string;
  milestone_id?: number;
  assignees: string[];
  department_id?: number;
  status?: boolean;
  company_id?: number;
  created_at?: Date;
  updated_at?: Date;
  created_by?: string;
}

export type RequisitionStatus = "Pending" | "Approved" | "Rejected";

export interface Requisition {
  id?: number;
  requisition_category_id?: number;
  employee_id?: string;
  item_id?: number;
  asset_owner?: string;
  description?: string;
  quantity: number;
  approved_by_id?: string;
  status: RequisitionStatus;
  company_id?: number;
  date: string;
  is_one_off: boolean;
  from_time?: string;
  to_time?: string;
  attachments?: string[];
  comment?: string;
  remark?: string;
}

export interface SettlementRecord {
  id?: number;
  settlement_type_id?: number;
  description?: string;
  event_date: string;
  amount: number;
  comment?: string;
  status: string;
  approved_by_id?: string;
  claimant_id?: string;
  requested_to?: string;
  company_id?: string;
  in_advance?: boolean;
  attachments?: string[];
  attachment_download_urls?: string[];
}

export interface ComplaintRecord {
  id?: number;
  complaint_type_id?: number;
  complainer_id: string;
  resolved_by_id?: string;
  requested_to?: string;
  description: string;
  status: string;
  comment?: string;
  company_id?: number;
  anonymous?: boolean;
  against_whom: string;
  attachments?: string[];
  attachment_download_urls?: string[];
  department_id?: number;
}

export interface Notice {
  id?: number;
  notice_type_id?: number;
  title: string;
  description: string;
  urgency: "low" | "normal" | "high" | "urgent";
  valid_from: string;
  valid_till: string;
  company_id?: number;
  department_id?: number;
  created_by?: string;
}

// Notification System Interfaces (separate from Notice system)
export interface NotificationType {
  id?: number;
  name: string;
  description?: string;
  icon?: string;
  color?: string;
  company_id?: number;
  created_at?: string;
  updated_at?: string;
}

export interface Notification {
  id?: number;
  title: string;
  message: string;
  type_id?: number;
  priority: 'low' | 'normal' | 'high' | 'urgent';
  recipient_id: string[];
  sender_id?: string;
  is_read: boolean;
  read_at?: string;
  action_url?: string;
  metadata?: Record<string, any>;
  context?: string;
  reference_id?: number;
  reference_table?: string;
  company_id: number;
  department_id?: number;
  expires_at?: string;
  scheduled_for?: string;
  created_at?: string;
  updated_at?: string;
  // Joined data from notification_types
  type?: NotificationType;
}

export interface NotificationPreferences {
  id?: number;
  employee_id: string;
  company_id: number;
  email_enabled: boolean;
  push_enabled: boolean;
  notification_types: Record<string, any>;
  quiet_hours_start?: string;
  quiet_hours_end?: string;
  created_at?: string;
  updated_at?: string;
}

export interface Attendance {
  id?: number;
  attendance_date: string;
  tag: string;
  company_id?: number;
  site_id?: number;
  check_in_time?: string;
  check_in_coordinates?: {
    x: number;
    y: number;
  };
  check_out_time?: string;
  check_out_coordinates?: {
    x: number;
    y: number;
  };
  supervisor_id?: string;
  employee_id: string;
}

export interface Division {
  id?: number;
  name: string;
  head_id?: string;
  company_id?: number | string;
  created_at?: string;
}

export interface Department {
  id?: number;
  name: string;
  head_id?: string;
  description?: string;
  division_id?: number;
  company_id?: string | number;
}

export interface Position {
  id?: number;
  name: string;
  description?: string;
  department_id?: number;
  grade?: number;
  company_id?: string | number;
}

export interface Grade {
  id?: number;
  name: string;
  company_id?: number;
}

export interface CompanyBasics {
  company_name: string;
  company_id: string;
  industry_id: string;
  country_id: string;
  // Operations Settings
  live_absent_enabled: boolean;
  fiscal_year_start: string; // Date format: YYYY-MM-DD (e.g., "2024-01-01")
}

export interface BasicInfo {
  first_name: string;
  last_name: string;
  email: string;
  phone_number: string;
  department_id: number;
  designation: string;
  job_status: string;
  hire_date: string;
  id_input: string;
  basic_salary?: number; // Added for admin/manager editable salary
}

export interface PersonalInfo {
  id?: number;
  gender?: string;
  religion?: string;
  blood_group?: string;
  marital_status?: string;
  nid_no?: string;
  father_name?: string;
  mother_name?: string;
  spouse_name?: string;
  emergency_contact_name?: string;
  emergency_contact_relation?: string;
  emergency_contact_phone?: string;
  permanent_address?: string;
  date_of_birth?: string;
}

export interface OnboardingFormData {
  first_name: string;
  last_name: string;
  email: string;
  phone_number: string;
  department_id: number | null;
  designation: string;
  job_status: string;
  hire_date: string;
  company_name: string;
  company_id: number;
  supervisor_id: string | null;
  basic_salary?: number; // Added for salary management
}

// Account System Interface
export type AccountStatus = "Complete" | "Pending";
export type PaymentMethod = "Cash" | "Bank" | string; // String allows free text

export interface Account {
  id?: number;
  title: string;
  method?: string | null; // Nullable dropdown
  company_id: number;
  status: AccountStatus;
  from_source: string; // Renamed from 'from' to avoid conflicts
  transaction_date: string; // ISO date string
  amount: number; // Supports negative values for expenses
  currency: string; // Default BDT, but allows free text
  additional_data?: Record<string, any>; // JSONB data
  stakeholder_id?: number | null; // Reference to stakeholder for tracking activities
  created_at?: string;
  updated_at?: string;
  created_by?: string;
  updated_by?: string;
  // Joined data from stakeholder
  stakeholder?: {
    id: number;
    name: string;
    address?: string;
    is_completed?: boolean;
  };
}

// Payroll System Interfaces
export interface PayrollAdjustment {
  type: string;
  amount: number; // positive for additions, negative for deductions
}

export interface Payroll {
  id?: number;
  employee_id: string;
  basic_salary: number; // snapshot of the basic salary
  adjustments: PayrollAdjustment[]; // JSON array
  total_amount: number;
  generation_date: string;
  company_id: number;
  status: 'Paid' | 'Pending' | 'Published'; // Updated: 'Adjusted' -> 'Published'
  supervisor_id: string;
  created_at?: string;
  updated_at?: string;
}

// ==============================================================================
// Stakeholder Management System (Process-Based)
// ==============================================================================

// Stakeholder Type - categorization of stakeholders
export interface StakeholderType {
  id?: number;
  name: string;
  description?: string;
  company_id: number;
  is_active: boolean;
  created_at?: string;
  updated_at?: string;
  created_by?: string;
  updated_by?: string;
}

// Contact Person for Stakeholder
export interface ContactPerson {
  name: string;
  phone: string;
  email: string;
}

// Field definition types for process steps
export type FieldType = 'text' | 'boolean' | 'date' | 'file' | 'geolocation' | 'dropdown' | 'multi_select';

export interface FieldValidation {
  minLength?: number;
  maxLength?: number;
  pattern?: string;
  message?: string;
}

// Dropdown option for dropdown and multi_select field types
export interface DropdownOption {
  label: string;
  value: string;
}

export interface FieldDefinition {
  key: string;
  label: string;
  type: FieldType;
  required: boolean;
  validation?: FieldValidation;
  placeholder?: string;
  helpText?: string;
  // For dropdown and multi_select field types
  options?: DropdownOption[];
}

export interface FieldDefinitionsSchema {
  fields: FieldDefinition[];
}

// Stakeholder Process - defines the workflow
export interface StakeholderProcess {
  id?: number;
  name: string;
  description?: string;
  company_id: number;
  is_active: boolean;
  is_sequential: boolean; // If true, steps must be completed in order
  allow_rollback: boolean; // If true, can go back to previous steps (only for sequential)
  created_at?: string;
  updated_at?: string;
  created_by?: string;
  updated_by?: string;
  // Joined data
  steps?: StakeholderProcessStep[];
  step_count?: number;
}

// Process Step - individual step in a process
export interface StakeholderProcessStep {
  id?: number;
  process_id: number;
  name: string;
  description?: string;
  step_order: number;
  team_id: number;
  field_definitions: FieldDefinitionsSchema;
  use_date_range: boolean;
  start_date?: string; // ISO date string
  end_date?: string; // ISO date string
  can_reject: boolean; // Whether team members can reject stakeholders at this step
  created_at?: string;
  updated_at?: string;
  created_by?: string;
  updated_by?: string;
  version?: number; // For backward compatibility
  // Joined data
  team?: {
    id: number;
    name: string;
  };
}

// Stakeholder Status Type
export type StakeholderStatus = 'Lead' | 'Permanent' | 'Rejected';

// Stakeholder - main entity (called "Lead" until completed)
export interface Stakeholder {
  id?: number;
  name: string;
  address?: string;
  contact_persons: ContactPerson[];
  process_id: number;
  current_step_id?: number;
  current_step_order: number;
  stakeholder_type_id?: number; // Optional categorization
  parent_stakeholder_id?: number; // Reference to parent stakeholder for hierarchical relationships
  is_active: boolean;
  is_completed: boolean;
  completed_at?: string;
<<<<<<< HEAD
  kam_id?: string; // Key Accounts Manager - Employee ID assigned to handle stakeholder
  status: StakeholderStatus; // Lead, Permanent, or Rejected
  rejected_at?: string;
  rejected_by?: string;
  rejection_reason?: string;
=======
  kam_id?: string; // Key Account Manager - Employee ID for overall stakeholder management
>>>>>>> 8e0eec0e
  company_id: number;
  created_at?: string;
  updated_at?: string;
  created_by?: string;
  updated_by?: string;
  // Joined data
  process?: StakeholderProcess;
  current_step?: StakeholderProcessStep;
  step_data?: StakeholderStepData[];
  transactions?: Account[]; // Financial transactions associated with this stakeholder
  stakeholder_type?: StakeholderType; // Type information
<<<<<<< HEAD
  parent_stakeholder?: {
    id: number;
    name: string;
    status?: StakeholderStatus;
  };
=======
>>>>>>> 8e0eec0e
  kam?: {
    id: string;
    name: string;
    email?: string;
  };
}

// Step Data - actual data for each step of each stakeholder
export interface StakeholderStepData {
  id?: number;
  stakeholder_id: number;
  step_id: number;
  data: Record<string, any>; // Dynamic based on field_definitions
  field_definitions_snapshot?: FieldDefinitionsSchema; // Snapshot for backward compatibility
  step_version?: number;
  is_completed: boolean;
  completed_at?: string;
  completed_by?: string;
  created_at?: string;
  updated_at?: string;
  created_by?: string;
  updated_by?: string;
  // Joined data
  step?: StakeholderProcessStep;
}

// Stakeholder Issue - issue tracking/ticketing for stakeholders
export interface StakeholderIssue {
  id?: number;
  stakeholder_id: number;
  title: string;
  description?: string;
  status: 'Pending' | 'In Progress' | 'Resolved';
  priority: 'Low' | 'Medium' | 'High' | 'Urgent';
  attachments: StakeholderIssueAttachment[];
  assigned_to?: string; // Employee ID assigned to handle this specific issue
  company_id: number;
  created_at?: string;
  updated_at?: string;
  created_by?: string;
  updated_by?: string;
  resolved_at?: string;
  resolved_by?: string;
  // Joined data
  stakeholder?: Stakeholder;
  assigned_employee?: {
    id: string;
    name: string;
    email?: string;
  };
  creator?: {
    id: string;
    name: string;
    email?: string;
  };
  resolver?: {
    id: string;
    name: string;
    email?: string;
  };
}

// File attachment for stakeholder issues
export interface StakeholderIssueAttachment {
  path: string;
  originalName: string;
  size: number;
  type: string;
  uploadedAt: string;
}

// Salary Change Audit Trail
export interface SalaryChangeLog {
  id?: number;
  employee_id: string;
  company_id: number;
  change_data: {
    old_value: number;
    new_value: number;
    reason?: string;
    employee_name: string;
    changed_at: string;
  };
  changed_by: string;
  created_at?: string;
}

// Enhanced Account Entry for Payroll Integration
export interface PayrollAccountEntry {
  id?: number;
  account_id?: number;
  payroll_id: number;
  employee_id: string;
  employee_name?: string;
  transaction_type?: 'salary_payment' | 'deduction' | 'bonus';
  amount?: number;
  description?: string;
  company_id?: number;
  created_at?: string;
  created_by?: string;
  total_amount?: number;
  basic_salary?: number;
  adjustments?: any;
  generation_date?: string;
  source?: string;
}

// Team-Based Permissions System
// ==============================================================================

export interface Team {
  id?: number;
  name: string;
  description?: string;
  company_id: number;
  is_default?: boolean;
  created_at?: string;
  updated_at?: string;
  created_by?: string;
}

export interface TeamMember {
  id?: number;
  team_id: number;
  employee_id: string;
  joined_at?: string;
  added_by?: string;
  // Populated fields for display
  employee_name?: string;
  employee_email?: string;
  added_by_name?: string;
}

export type PermissionCategory = 'workflow' | 'services' | 'operations' | 'admin';

export interface Permission {
  id?: number;
  module_name: string;
  display_name: string;
  description?: string;
  category: PermissionCategory;
  created_at?: string;
}

export interface TeamPermission {
  id?: number;
  team_id: number;
  permission_id: number;
  can_read: boolean;
  can_write: boolean;
  can_delete: boolean;
  can_approve: boolean;
  can_comment: boolean;
  created_at?: string;
  updated_at?: string;
  // Populated fields for display
  module_name?: string;
  display_name?: string;
  category?: PermissionCategory;
}

export interface UserPermissions {
  [moduleName: string]: {
    can_read: boolean;
    can_write: boolean;
    can_delete: boolean;
    can_approve: boolean;
    can_comment: boolean;
  };
}

export interface TeamWithMembers extends Team {
  member_count?: number;
  members?: TeamMember[];
}

export interface TeamWithPermissions extends Team {
  permissions?: TeamPermission[];
}<|MERGE_RESOLUTION|>--- conflicted
+++ resolved
@@ -575,15 +575,11 @@
   is_active: boolean;
   is_completed: boolean;
   completed_at?: string;
-<<<<<<< HEAD
   kam_id?: string; // Key Accounts Manager - Employee ID assigned to handle stakeholder
   status: StakeholderStatus; // Lead, Permanent, or Rejected
   rejected_at?: string;
   rejected_by?: string;
   rejection_reason?: string;
-=======
-  kam_id?: string; // Key Account Manager - Employee ID for overall stakeholder management
->>>>>>> 8e0eec0e
   company_id: number;
   created_at?: string;
   updated_at?: string;
@@ -595,14 +591,11 @@
   step_data?: StakeholderStepData[];
   transactions?: Account[]; // Financial transactions associated with this stakeholder
   stakeholder_type?: StakeholderType; // Type information
-<<<<<<< HEAD
   parent_stakeholder?: {
     id: number;
     name: string;
     status?: StakeholderStatus;
   };
-=======
->>>>>>> 8e0eec0e
   kam?: {
     id: string;
     name: string;
